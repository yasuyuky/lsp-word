[package]
name = "lsp-word"
version = "0.1.0"
edition = "2024"

[dependencies]
<<<<<<< HEAD
anyhow = "1.0.100"
clap = { version = "4.5.47", features = ["derive"] }
=======
anyhow = "1.0.99"
clap = { version = "4.5.48", features = ["derive"] }
>>>>>>> ec5247ca
directories = "6.0.0"
lsp-server = "0.7.9"
lsp-types = "0.97.0"
regex = "1.11.2"
serde = "1.0.226"
serde_json = "1.0.145"
tracing = "0.1.41"
tracing-subscriber = { version = "0.3.20", features = ["env-filter", "std"] }<|MERGE_RESOLUTION|>--- conflicted
+++ resolved
@@ -4,13 +4,8 @@
 edition = "2024"
 
 [dependencies]
-<<<<<<< HEAD
 anyhow = "1.0.100"
-clap = { version = "4.5.47", features = ["derive"] }
-=======
-anyhow = "1.0.99"
 clap = { version = "4.5.48", features = ["derive"] }
->>>>>>> ec5247ca
 directories = "6.0.0"
 lsp-server = "0.7.9"
 lsp-types = "0.97.0"
